--- conflicted
+++ resolved
@@ -134,11 +134,7 @@
             m: deque(maxlen=self._momentum) for m in self._possible_models
         }
         self._static_attrs = {
-<<<<<<< HEAD
             "accuracy": dict.fromkeys(self._possible_models, 0.0),
-=======
-            "accuracy": {n: 0.0 for n in self._possible_models},
->>>>>>> 39ba4fae
             "energy": {
                 n: float(self._model_stats[n]["energy"]["mean"])
                 for n in self._possible_models
@@ -325,25 +321,14 @@
         image: np.ndarray,
         bbox_roi: tuple[int, int, int, int],
     ) -> float:
-<<<<<<< HEAD
-        if self._last_image is None:
-=======
         if self._last_image is None or self._last_bbox is None:
->>>>>>> 39ba4fae
             self._last_image = image
             self._last_bbox = sanitize_bbox(bbox_roi, image.shape[1], image.shape[0])
             return 0.0
         bbox_roi = sanitize_bbox(bbox_roi, image.shape[1], image.shape[0])
         bbox_ncc = ncc(
             image[bbox_roi[1] : bbox_roi[3], bbox_roi[0] : bbox_roi[2]],
-<<<<<<< HEAD
             self._last_image[bbox_roi[1] : bbox_roi[3], bbox_roi[0] : bbox_roi[2]],
-=======
-            self._last_image[
-                self._last_bbox[1] : self._last_bbox[3],
-                self._last_bbox[0] : self._last_bbox[2],
-            ],
->>>>>>> 39ba4fae
             (24, 24),
         )
         image_ncc = ncc(image, self._last_image, (112, 112))
@@ -452,11 +437,7 @@
                     temp_m2a[n[:n_idx]][0].append(a)
                     temp_m2a[n[:n_idx]][1].append(w)
             modelname_to_accuracy = temp_m2a
-<<<<<<< HEAD
             # accuracy_estimates = [  # only do if performing two iterations
-=======
-            # accuracy_estimates = [
->>>>>>> 39ba4fae
             #     (n, a, w) for n, (a, w) in modelname_to_accuracy.items()
             # ]
         accuracy_estimates = []
@@ -523,11 +504,7 @@
             # leave accuracy alone since already 0 to 1 metrics
             accuracy = list(var_attrs["accuracy"].items())
 
-<<<<<<< HEAD
             model_data: list[tuple[str, float, float, float]] = []
-=======
-            model_data = []
->>>>>>> 39ba4fae
             for (m, a), (_, e), (_, latency) in zip(
                 accuracy,
                 self._energy,
@@ -563,16 +540,10 @@
             # for a, e, l in zip(accuracy, energy, latency):
             #     print(f"{a[0]}: {a[1]}, {e[1]}, {l[1]}")
 
-<<<<<<< HEAD
-            best_model = max(fitness, key=lambda x: x[1])[0]
-            # fitness = sorted(fitness, key=lambda x: x[1], reverse=True)
-            # best_model = fitness[0][0]
-=======
             # sort the fitnesses and return the best model
             # fitness = sorted(fitness, key=lambda x: x[1], reverse=True)
             # best_model = fitness[0][0]
             best_model = max(fitness, key=lambda x: x[1])[0]
->>>>>>> 39ba4fae
         else:
             err_msg = "Optimal solve method not implemented"
             raise NotImplementedError(err_msg)
